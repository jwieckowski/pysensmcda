# Copyright (C) 2023 - 2024  Jakub Więckowski

import numpy as np
from itertools import product
from ..validator import Validator
from ..utils import memory_guard

<<<<<<< HEAD
@memory_guard
def percentage_modification(matrix: np.ndarray, percentages: int | np.ndarray, direction: None | np.ndarray = None, indexes: None | np.ndarray = None, step: int | np.ndarray = 1):
=======
def percentage_modification(matrix: np.ndarray, percentages: int | np.ndarray, direction: None | np.ndarray = None, indexes: None | np.ndarray = None, step: int | np.ndarray = 1) -> list[tuple[int, int | tuple, tuple, np.ndarray]]:
>>>>>>> 8b0c35c2
    """
    Modify a decision matrix based on specified percentage changes, directions, indexes, and steps of percentage modifications.

    Parameters
    ----------
    matrix : ndarray
        2D array representing the initial decision matrix.

    percentages : int | ndarray
        Percentage changes to be applied to the values in decision matrix. 
        If int, the same percentage change is applied to all values.
        If ndarray, it specifies the percentage change for each column from matrix individually.

    direction : None | ndarray, optional, default=None
        Direction of the modification for each column in the matrix. If None, both increase and decrease directions are considered.
        If ndarray, it specifies the direction (1 for increase, -1 for decrease) for each criterion individually.

    indexes : None | ndarray, optional, default=None
        Indexes of the columns from matrix to be modified. If None, all columns are considered subsequently.
        If ndarray, it specifies the indexes or combinations of indexes for the columns to be modified.

    step : int | np.ndarray, optional, default=1
        Step size for the percentage change. If int, all changes for columns are made with the same step.
        If ndarray, the modification step is adjusted for each column separately.

    Returns
    -------
    List[Tuple[int, int | tuple, tuple, ndarray]]
        A list of tuples containing information about the modified alternative index, criteria index, percentage change,
        and the resulting decision matrix.

    ## Examples
    --------
    ### Example 1: Modify decision matrix with a single percentage change
    >>> matrix = np.array([
    ... [4, 1, 6],
    ... [2, 6, 3],
    ... [9, 5, 7],
    ... ])
    >>> percentages = 5
    >>> results = percentage_modification(matrix, percentages)
    >>> for r in results:
    ...     print(r)

    # Example 2: Modify matrix with percentages list
    >>> matrix = np.array([
    ... [4, 1, 6],
    ... [2, 6, 3],
    ... [9, 5, 7],
    ... ])
    >>> percentages = np.array([3, 5, 8])
    >>> results = percentage_modification(matrix, percentages)
    >>> for r in results:
    ...     print(r)

    ### Example 3: Modify matrix with percentages list and specific direction for each column
    >>> matrix = np.array([
    ... [4, 1, 6],
    ... [2, 6, 3],
    ... [9, 5, 7],
    ... ])
    >>> percentages = np.array([2, 4, 6])
    >>> direction = np.array([-1, 1, -1])
    >>> results = percentage_modification(matrix, percentages, direction)
    >>> for r in results:
    ...     print(r)

    ### Example 4: Modify matrix with percentages list, and specific column indexes
    >>> matrix = np.array([
    ... [4, 1, 6],
    ... [2, 6, 3],
    ... [9, 5, 7],
    ... ])
    >>> percentages = np.array([1, 4, 2])
    >>> indexes = np.array([[0, 2], 1], dtype='object')
    >>> results = percentage_modification(matrix, percentages, indexes)
    >>> for r in results:
    ...     print(r)

    ### Example 5: Modify matrix with percentages list, and specific modification step
    >>> matrix = np.array([
    ... [4, 1, 6],
    ... [2, 6, 3],
    ... [9, 5, 7],
    ... ])
    >>> percentages = np.array([2, 4, 9])
    >>> step = np.array([2, 2, 3])
    >>> results = percentage_modification(matrix, percentages, step=step)
    >>> for r in results:
    ...     print(r)
    """

    def modify_matrix(matrix: np.ndarray, alt_idx: int, crit_idx: int, diff: float, direction_val: int) -> np.ndarray:
        new_matrix = matrix.copy().astype(float)

        new_matrix[alt_idx, crit_idx] = matrix[alt_idx, crit_idx] + diff * direction_val

        return new_matrix

    Validator.is_type_valid(matrix, np.ndarray)
    Validator.is_dimension_valid(matrix, 2)

    Validator.is_type_valid(percentages, (int, np.ndarray))
    if isinstance(percentages, np.ndarray):
        # check if matrix and percentages have the same length
        Validator.is_shape_equal(matrix.shape[1], percentages.shape[0], custom_message="Number of columns in 'matrix' and length of 'percentages' are different")

    Validator.is_type_valid(direction, (None, np.ndarray))
    if isinstance(direction, np.ndarray):
        # check if matrix and direction have the same length
        Validator.is_shape_equal(matrix.shape[1], direction.shape[0], custom_message="Number of columns in 'matrix' and length of 'direction' are different")

    Validator.is_type_valid(step, (int, np.ndarray))
    if isinstance(step, np.ndarray):
        # check if matrix and step have the same length
        Validator.is_shape_equal(matrix.shape[1], step.shape[0], custom_message="Number of columns in 'matrix' and length of 'step' are different")

    Validator.is_type_valid(indexes, (None, np.ndarray))
    if isinstance(indexes, np.ndarray):
        Validator.are_indexes_valid(indexes, matrix.shape[1])

    results = []

    # size of changes of matrix values
    percentages_values = None
    if isinstance(percentages, (int, np.integer)):
        percentages_values = np.array([percentages] * matrix.shape[1])
    if isinstance(percentages, np.ndarray):
        percentages_values = percentages

    # vectors with subsequent changes for criteria in matrix
    if isinstance(step, int):
        percentages_changes = np.array([np.arange(step, p+step, step) / 100 for p in percentages_values], dtype='object')
    else:
        percentages_changes = np.array([np.arange(step[idx], p+step[idx], step[idx]) / 100 for idx, p in enumerate(percentages_values)], dtype='object')

    # increasing or decreasing matrix values
    direction_values = None
    if direction is None:
        direction_values = np.array([[-1, 1]] * matrix.shape[1])
    else:
        direction_values = np.array([[val] for val in direction])

    # criteria indexes to modify matrix values
    indexes_values = None
    if indexes is None:
        indexes_values = np.arange(0, matrix.shape[1], dtype=int)
    else:
        indexes_values = indexes

    alt_indexes = np.arange(0, matrix.shape[0], dtype=int)

    for alt_idx in alt_indexes:
        for crit_idx in indexes_values:
            if isinstance(crit_idx, (int, np.integer)):
                changes = percentages_changes[crit_idx]
            else:
                changes = list(product(*percentages_changes[crit_idx]))
            
            for change in changes:
                diff = matrix[alt_idx, crit_idx] * change
                
                change_direction = direction_values[crit_idx]
                if not isinstance(crit_idx, (int, np.integer)):
                    change_direction = [direction_values[crit_idx][0]]
                
                for val in change_direction:
                    if isinstance(val, (int, np.integer)):
                        new_matrix = modify_matrix(matrix, alt_idx, crit_idx, diff, val)
                        results.append((alt_idx, crit_idx, change * val, new_matrix))
                    else:
                        for v in val:
                            change_val = tuple(c * v for c in change)
                            new_matrix = modify_matrix(matrix, alt_idx, crit_idx, diff, v)
                            results.append((alt_idx, tuple(crit_idx), change_val, new_matrix))
    
    return results<|MERGE_RESOLUTION|>--- conflicted
+++ resolved
@@ -5,12 +5,8 @@
 from ..validator import Validator
 from ..utils import memory_guard
 
-<<<<<<< HEAD
 @memory_guard
-def percentage_modification(matrix: np.ndarray, percentages: int | np.ndarray, direction: None | np.ndarray = None, indexes: None | np.ndarray = None, step: int | np.ndarray = 1):
-=======
 def percentage_modification(matrix: np.ndarray, percentages: int | np.ndarray, direction: None | np.ndarray = None, indexes: None | np.ndarray = None, step: int | np.ndarray = 1) -> list[tuple[int, int | tuple, tuple, np.ndarray]]:
->>>>>>> 8b0c35c2
     """
     Modify a decision matrix based on specified percentage changes, directions, indexes, and steps of percentage modifications.
 
