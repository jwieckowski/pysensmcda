--- conflicted
+++ resolved
@@ -5,12 +5,8 @@
 from ..validator import Validator
 from ..utils import memory_guard
 
-<<<<<<< HEAD
 @memory_guard
-def range_modification(matrix: np.ndarray, range_values: np.ndarray, indexes: None | np.ndarray = None, step: int | float | np.ndarray = 1):
-=======
 def range_modification(matrix: np.ndarray, range_values: np.ndarray, indexes: None | np.ndarray = None, step: int | float | np.ndarray = 1) -> list[tuple[int, int | tuple, tuple, np.ndarray]]:
->>>>>>> 8b0c35c2
     """
     Modify a decision matrix based on specified range values, indexes representing the combination of columns to be modified, and steps of range modifications.
 
