# Copyright (C) 2024 Jakub Więckowski

import numpy as np
import seaborn as sns
import matplotlib.pyplot as plt
<<<<<<< HEAD
import matplotlib as mpl
from ..validator import Validator

def heatmap(matrix: np.ndarray, 
                title: str="Fuzzy Ranking Matrix",
                xlabel: str="Alternatives",
                ylabel: str="Positions",
                cmap: str="Blues",
                annotate: bool=True,
                fmt: str=".2f",
                linewidths: float=.5,
                cbar_kwargs: dict={'label': 'Membership Degree'},
                figsize: tuple=(8, 6),
                label_fontsize: int=10,
                title_fontsize: int=12,
                ax: None | mpl.axes.Axes=None):
=======
import numpy as np

def heatmap(fuzzy_ranking_matrix: np.ndarray, 
                             title: str = "Fuzzy Ranking Matrix",
                             xlabel: str = "Alternatives",
                             ylabel: str = "Positions",
                             cmap: str | list = "Blues",
                             annot: bool = True,
                             fmt: str = ".2f",
                             linewidths: float = .5,
                             cbar_kws: dict = {'label': 'Membership Degree'},
                             figsize: tuple = (8, 6),
                             label_fontsize: int = 10,
                             title_fontsize: int = 12,
                             ax: plt.Axes = None) -> plt.Axes:
>>>>>>> 8b0c35c2
    """
    Visualize the fuzzy ranking matrix using a heatmap.

    Parameters
    ----------
    matrix : np.ndarray
        2D matrix, for example, obtained from the 'fuzzy_ranking' function.

    title : str, optional
        Title for the visualization.

    xlabel : str, optional
        Label for the x-axis.

    ylabel : str, optional
        Label for the y-axis.

    cmap : str or Colormap, optional
        Colormap for the heatmap.

    annotate : bool, optional
        If True, write the data values in each cell.

    fmt : str, optional
        String formatting code to use when adding annotations.

    linewidths : float, optional
        Width of the lines that will divide each cell.

    cbar_kwargs : dict, optional
        Additional keyword arguments for the colorbar.

    figsize : tuple, optional
        Figure size (width, height) in inches.

    label_fontsize : int, optional
        Font size for axis labels.

    title_fontsize : int, optional
        Font size for the title.

    ax : matplotlib.axes.Axes, optional
        The axes on which to draw the heatmap. If not provided, a new figure will be created.

    Returns
    -------
<<<<<<< HEAD
        ax
=======
    matplotlib.axes.Axes
>>>>>>> 8b0c35c2

    Examples
    --------
    >>> rankings = np.array([
    ...     [1, 2, 3, 4, 5],
    ...     [2, 1, 5, 3, 4],
    ...     [4, 3, 2, 5, 1],
    ...     [3, 2, 1, 4, 5],
    ... ])
    >>> fuzzy_rank = fuzzy_ranking(rankings, normalization_axis=0)
    >>> heatmap(fuzzy_rank, title="Fuzzy Ranking Matrix", figsize=(10, 8))

    """
    
    Validator.is_type_valid(matrix, np.ndarray)
    Validator.is_type_valid(title, str)
    Validator.is_type_valid(xlabel, str)
    Validator.is_type_valid(ylabel, str)
    Validator.is_type_valid(cmap, str)
    Validator.is_type_valid(annotate, bool)
    Validator.is_type_valid(fmt, str)
    Validator.is_type_valid(linewidths, float)
    Validator.is_type_valid(cbar_kwargs, dict)
    Validator.is_type_valid(figsize, tuple)
    Validator.is_type_valid(label_fontsize, int)
    Validator.is_type_valid(title_fontsize, int)
    Validator.is_type_valid(ax, (None, mpl.axes.Axes))

    if ax is None:
        plt.figure(figsize=figsize)
        ax = plt.gca()
    else:
        ax = ax

    sns.heatmap(matrix, cmap=cmap, annot=annotate, fmt=fmt, linewidths=linewidths, cbar_kws=cbar_kwargs, ax=ax)
    ax.set_title(title, fontsize=title_fontsize)
    ax.set_xlabel(xlabel, fontsize=label_fontsize)
    ax.set_ylabel(ylabel, fontsize=label_fontsize)

    return ax<|MERGE_RESOLUTION|>--- conflicted
+++ resolved
@@ -3,40 +3,21 @@
 import numpy as np
 import seaborn as sns
 import matplotlib.pyplot as plt
-<<<<<<< HEAD
-import matplotlib as mpl
 from ..validator import Validator
 
 def heatmap(matrix: np.ndarray, 
-                title: str="Fuzzy Ranking Matrix",
-                xlabel: str="Alternatives",
-                ylabel: str="Positions",
-                cmap: str="Blues",
-                annotate: bool=True,
-                fmt: str=".2f",
-                linewidths: float=.5,
-                cbar_kwargs: dict={'label': 'Membership Degree'},
-                figsize: tuple=(8, 6),
-                label_fontsize: int=10,
-                title_fontsize: int=12,
-                ax: None | mpl.axes.Axes=None):
-=======
-import numpy as np
-
-def heatmap(fuzzy_ranking_matrix: np.ndarray, 
-                             title: str = "Fuzzy Ranking Matrix",
-                             xlabel: str = "Alternatives",
-                             ylabel: str = "Positions",
-                             cmap: str | list = "Blues",
-                             annot: bool = True,
-                             fmt: str = ".2f",
-                             linewidths: float = .5,
-                             cbar_kws: dict = {'label': 'Membership Degree'},
-                             figsize: tuple = (8, 6),
-                             label_fontsize: int = 10,
-                             title_fontsize: int = 12,
-                             ax: plt.Axes = None) -> plt.Axes:
->>>>>>> 8b0c35c2
+                title: str = "Fuzzy Ranking Matrix",
+                xlabel: str = "Alternatives",
+                ylabel: str = "Positions",
+                cmap: str | list = "Blues",
+                annotate: bool = True,
+                fmt: str = ".2f",
+                linewidths: float = .5,
+                cbar_kwargs: dict = {'label': 'Membership Degree'},
+                figsize: tuple = (8, 6),
+                label_fontsize: int = 10,
+                title_fontsize: int = 12,
+                ax: plt.Axes = None) -> plt.Axes:
     """
     Visualize the fuzzy ranking matrix using a heatmap.
 
@@ -78,16 +59,12 @@
     title_fontsize : int, optional
         Font size for the title.
 
-    ax : matplotlib.axes.Axes, optional
+    ax : plt.Axes, optional
         The axes on which to draw the heatmap. If not provided, a new figure will be created.
 
     Returns
     -------
-<<<<<<< HEAD
-        ax
-=======
-    matplotlib.axes.Axes
->>>>>>> 8b0c35c2
+    plt.Axes
 
     Examples
     --------
@@ -114,7 +91,7 @@
     Validator.is_type_valid(figsize, tuple)
     Validator.is_type_valid(label_fontsize, int)
     Validator.is_type_valid(title_fontsize, int)
-    Validator.is_type_valid(ax, (None, mpl.axes.Axes))
+    Validator.is_type_valid(ax, (None, plt.Axes))
 
     if ax is None:
         plt.figure(figsize=figsize)
