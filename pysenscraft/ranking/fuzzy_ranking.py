# Copyright (C) 2024 Jakub Więckowski

import numpy as np
import pandas as pd
from ..validator import Validator
from ..utils import memory_guard

<<<<<<< HEAD
@memory_guard
def fuzzy_ranking(rankings: np.ndarray, normalization_axis: None | int = None):
=======
def fuzzy_ranking(rankings: np.ndarray, normalization_axis: None | int = None) -> np.ndarray:
>>>>>>> 8b0c35c2
    """
    Generate fuzzy ranking matrix based on positional rankings.

    Parameters
    ----------
    rankings : np.ndarray
        2D array with positional rankings, where each row represents a separate positional ranking of alternatives.

    normalization_axis : int, optional
        Specifies the type of fuzzy ranking representation. 
        If 1, it normalizes the obtained fuzzy rankings regarding values in rows (by positions in rankings).
        If 0, it normalizes the obtained fuzzy rankings regarding values in columns (by distribution of positions for alternatives).
        If None or not specified, it returns the default fuzzy ranking matrix without data normalization.

    Returns
    -------
    np.ndarray
        Fuzzy ranking matrix based on the specified normalization_axis. Each element represents the membership degree of alternatives and ranking positions.

    Examples
    --------
    >>> rankings = np.array([
    ...     [1, 2, 3, 4, 5],
    ...     [2, 1, 5, 3, 4],
    ...     [4, 3, 2, 5, 1],
    ...     [3, 2, 1, 4, 5],
    ... ])
    >>> fuzzy_rank = fuzzy_ranking(rankings, normalization_axis=0)
    >>> print(fuzzy_rank)
    """

    Validator.is_type_valid(rankings, np.ndarray)
    Validator.is_dimension_valid(rankings, 2)
    Validator.is_type_valid(normalization_axis, (None, int))
    if normalization_axis is not None:
        Validator.is_in_list(normalization_axis, [0, 1])
        
    ALT = len(rankings[0])

    columns_labels = [f'A{i+1}' for i in range(ALT)]

    pd_rank = pd.DataFrame(rankings, columns=columns_labels)
    rank_prob = np.zeros((ALT, ALT))  

    for row, col in enumerate(pd_rank.columns):
        for pos in range(ALT):
            rank_prob[pos, row] = len(pd_rank[pd_rank[col] == pos+1])

    rank_prob = np.round(rank_prob / len(pd_rank), 4)
    rank_prob = pd.DataFrame(rank_prob, columns=columns_labels)

    if normalization_axis is None:
        return rank_prob.to_numpy()
    else:
        M = rank_prob.to_numpy()
        return np.round(M / np.max(M, axis=normalization_axis), 4)<|MERGE_RESOLUTION|>--- conflicted
+++ resolved
@@ -5,12 +5,8 @@
 from ..validator import Validator
 from ..utils import memory_guard
 
-<<<<<<< HEAD
 @memory_guard
-def fuzzy_ranking(rankings: np.ndarray, normalization_axis: None | int = None):
-=======
 def fuzzy_ranking(rankings: np.ndarray, normalization_axis: None | int = None) -> np.ndarray:
->>>>>>> 8b0c35c2
     """
     Generate fuzzy ranking matrix based on positional rankings.
 
