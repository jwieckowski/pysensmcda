--- conflicted
+++ resolved
@@ -2,27 +2,22 @@
 
 import numpy as np
 import pymcdm
-<<<<<<< HEAD
 from ..validator import Validator
 from ..utils import memory_guard
+from collections.abc import Generator
 
 @memory_guard
-def ranking_demotion(matrix: np.ndarray, initial_ranking: np.ndarray, method: callable, call_kwargs: dict, ranking_descending: bool, direction: np.ndarray, step: int | float, bounds: None | np.ndarray = None, positions: None | np.ndarray = None, return_zeros: bool = True, max_modification: None | int = None):
-=======
-from collections.abc import Generator
-
 def ranking_demotion(matrix: np.ndarray, 
-                     initial_ranking: np.ndarray, 
-                     method: callable, 
-                     call_kwargs: dict, 
-                     ranking_descending: bool, 
-                     direction: np.ndarray, 
-                     step: int | float, 
-                     bounds: None | np.ndarray = None, 
-                     positions: None | np.ndarray = None, 
-                     return_zeros: bool = True, 
-                     max_modification: None | int = None) -> list[tuple[int, int, float, int]]:
->>>>>>> 8b0c35c2
+                        initial_ranking: np.ndarray, 
+                        method: callable, 
+                        call_kwargs: dict, 
+                        ranking_descending: bool, 
+                        direction: np.ndarray, 
+                        step: int | float, 
+                        bounds: None | np.ndarray = None, 
+                        positions: None | np.ndarray = None, 
+                        return_zeros: bool = True, 
+                        max_modification: None | int = None) -> list[tuple[int, int, float, int]]:
     """
     Demote alternatives in a decision matrix by adjusting specific criteria values, considering constraints on rankings. 
     With only required parameters given, the analysis is looking for changes that cause demotion for last position in ranking.
