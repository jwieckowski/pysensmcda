--- conflicted
+++ resolved
@@ -5,17 +5,13 @@
 from ..validator import Validator
 from ..utils import memory_guard
 
-<<<<<<< HEAD
 @memory_guard
-def ranking_alteration(weights: np.ndarray, initial_ranking: np.ndarray, method: callable, call_kwargs: dict, ranking_descending: bool, step: float = 0.01):
-=======
 def ranking_alteration(weights: np.ndarray, 
-                       initial_ranking: np.ndarray, 
-                       method: callable, 
-                       call_kwargs: dict, 
-                       ranking_descending: bool, 
-                       step: float = 0.01) -> list[tuple[int, np.ndarray, np.ndarray]]:
->>>>>>> 8b0c35c2
+                        initial_ranking: np.ndarray, 
+                        method: callable, 
+                        call_kwargs: dict, 
+                        ranking_descending: bool, 
+                        step: float = 0.01) -> list[tuple[int, np.ndarray, np.ndarray]]:
     """
     Identify the minimal change in criteria weights that causes an alteration in the ranking of alternatives.
 
