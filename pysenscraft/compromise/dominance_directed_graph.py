--- conflicted
+++ resolved
@@ -6,12 +6,8 @@
 from ..validator import Validator
 from ..utils import memory_guard
 
-<<<<<<< HEAD
 @memory_guard
-def dominance_directed_graph(rankings: np.ndarray):
-=======
 def dominance_directed_graph(rankings: np.ndarray) -> np.ndarray:
->>>>>>> 8b0c35c2
     """
     Calculates compromised ranking using dominance directed graph.
 
