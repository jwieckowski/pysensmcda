--- conflicted
+++ resolved
@@ -20,12 +20,8 @@
     all_rankings: np.ndarray
     all_corrs: np.ndarray
 
-<<<<<<< HEAD
 @memory_guard
-def iterative_compromise(methods: dict, preferences: np.ndarray, types: np.ndarray, corr_coef: callable=weighted_spearman, max_iters: int=1000, compromise_weights: np.ndarray | None=None) -> ICRAResults:
-=======
 def iterative_compromise(methods: dict, preferences: np.ndarray, types, corr_coef: callable = weighted_spearman, max_iters: int = 1000, compromise_weights: np.ndarray | None = None) -> ICRAResults:
->>>>>>> 8b0c35c2
     """ Iterative Compromise Ranking Analysis (ICRA).
         ---------------------------------------------
 
