--- conflicted
+++ resolved
@@ -5,12 +5,8 @@
 from ..validator import Validator
 from ..utils import memory_guard
 
-<<<<<<< HEAD
 @memory_guard
-def rank_position(rankings: np.ndarray):
-=======
 def rank_position(rankings: np.ndarray) -> np.ndarray:
->>>>>>> 8b0c35c2
     """
     Calculates compromised ranking using rank position method.
 
