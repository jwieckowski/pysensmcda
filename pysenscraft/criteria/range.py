# Copyright (C) 2024 Jakub Więckowski

import numpy as np
from itertools import product
from ..validator import Validator
from ..utils import memory_guard

<<<<<<< HEAD
@memory_guard
def range_modification(weights: np.ndarray, range_values: np.ndarray, indexes: None | np.ndarray = None, step: float = 0.01):
=======
def range_modification(weights: np.ndarray, range_values: np.ndarray, indexes: None | np.ndarray = None, step: float = 0.01) -> list[tuple[int, float | tuple[float], np.ndarray]]:
>>>>>>> 8b0c35c2
    """
    Modify a set of criteria weights based on specified range values, directions, and indexes.

    Parameters
    ----------
    weights : ndarray
        1D array representing the initial criteria weights. Should sum up to 1.

    range_values : ndarray
        Range of values for each criterion specifying the allowed changes.
        Should be given as a two-dimensional array where each row represents a criterion, 
        and the columns represent the lower and upper bounds of the allowed range.
    
    indexes : None | ndarray, optional, default=None
        Indexes of the criteria to be modified. If None, all criteria are considered subsequently.
        If ndarray, it specifies the indexes or combinations of indexes for the criteria to be modified.
    
    step : float, optional, default=0.01
        Step size for the change in given range.

    Returns
    -------
    List[Tuple[int, Union[float, Tuple[float, ...]], ndarray]]
        A list of tuples containing information about the modified criteria index, 
        range change, and the resulting criteria weights.

    ## Examples
    --------
    ### Example 1: Modify weights with a single range change
    >>> weights = np.array([0.3, 0.3, 0.4])
    >>> range_values = np.array([[0.25, 0.3], [0.3, 0.35], [0.37, 0.43]])
    >>> results = range_modification(weights, range_values)
    >>> for r in results:
    ...     print(r)

    ### Example 2: Modify weights with range values, specific indexes, and step size
    >>> weights = np.array([0.3, 0.3, 0.4])
    >>> indexes = np.array([[0, 1], 2], dtype='object')
    >>> range_values = np.array([[0.25, 0.3], [0.3, 0.35], [0.37, 0.43]])
    >>> results = range_modification(weights, range_values, indexes=indexes)
    >>> for r in results:
    ...     print(r)

    ### Example 3: Modify weights with range values and individual step sizes
    >>> weights = np.array([0.3, 0.3, 0.4])
    >>> range_values = np.array([[0.25, 0.3], [0.3, 0.35], [0.37, 0.43]])
    >>> step = 0.02
    >>> results = range_modification(weights, range_values, step=step)
    >>> for r in results:
    ...     print(r)
    """

    def modify_weights(weights, crit_idx, change):
        new_weights = weights.copy()

        modified_criteria = 1
        if isinstance(crit_idx, (int, np.integer)):
            new_weights[crit_idx] = change
        else:
            if np.sum(change) >= 1:
                return None

            modified_criteria = len(crit_idx)
            new_weights[crit_idx] = change

        new_sum = np.sum(new_weights)
        adjust_direction = -1 if new_sum > 1 else 1
        equal_diff = np.abs(1 - new_sum) / (weights.shape[0] - modified_criteria)
        # adjust weights to sum up to 1
        for idx, w in enumerate(weights):
            if isinstance(crit_idx, (int, np.integer)):
                if crit_idx != idx:
                    new_weights[idx] = w + equal_diff * adjust_direction
            else:
                if idx not in crit_idx:
                    new_weights[idx] = w + equal_diff * adjust_direction

        return new_weights / np.sum(new_weights)

    Validator.is_type_valid(weights, np.ndarray)
    Validator.is_dimension_valid(weights, 1)
    Validator.is_sum_valid(weights, 1)
    Validator.is_type_valid(range_values, np.ndarray)
    Validator.is_dimension_valid(range_values, 2)
    Validator.is_shape_equal(weights.shape[0], range_values.shape[0], custom_message="Length of 'weights' and 'range_values' are different")
    Validator.is_type_valid(indexes, (None, np.ndarray))
    Validator.are_indexes_valid(indexes, weights.shape[0])

    results = []

    # generation of vector with subsequent values of weights for criteria
    range_changes = np.array([np.arange(range_values[i][0], range_values[i][1]+step, step) for i in range(weights.shape[0])], dtype='object')
    range_changes = np.array([[val for val in rc if val >= range_values[idx][0] and val <= range_values[idx][1]] for idx, rc in enumerate(range_changes)], dtype='object')

    # criteria indexes to modify weights values
    indexes_values = None
    if indexes is None:
        indexes_values = np.arange(0, weights.shape[0], dtype=int)
    else:
        indexes_values = indexes

    for crit_idx in indexes_values:
        if isinstance(crit_idx, (int, np.integer)):
            changes = range_changes[crit_idx]
        else:
            changes = list(product(*range_changes[crit_idx]))

        for change in changes:
            change_val = np.round(change, 6) if isinstance(change, float) else tuple(np.round(change, 6).tolist())
            new_weights = modify_weights(weights, crit_idx, change)
            if new_weights is not None:
                results.append((crit_idx, change_val, new_weights))

    return results<|MERGE_RESOLUTION|>--- conflicted
+++ resolved
@@ -5,12 +5,8 @@
 from ..validator import Validator
 from ..utils import memory_guard
 
-<<<<<<< HEAD
 @memory_guard
-def range_modification(weights: np.ndarray, range_values: np.ndarray, indexes: None | np.ndarray = None, step: float = 0.01):
-=======
 def range_modification(weights: np.ndarray, range_values: np.ndarray, indexes: None | np.ndarray = None, step: float = 0.01) -> list[tuple[int, float | tuple[float], np.ndarray]]:
->>>>>>> 8b0c35c2
     """
     Modify a set of criteria weights based on specified range values, directions, and indexes.
 
