# Copyright (C) 2024 Jakub Więckowski

import numpy as np
from typing import Union, Callable, List
import pymcdm
from pymcdm.correlations import weighted_spearman
from pymcdm.weights import equal_weights
from ..validator import Validator
from ..utils import memory_guard

<<<<<<< HEAD
@memory_guard
def relevance_identification(method: callable, call_kwargs: dict, ranking_descending: bool, excluded_criteria: int = 1, corr_coef: Union[Callable, List[Callable]] = weighted_spearman, precision: int = 6):
=======
def relevance_identification(method: callable, call_kwargs: dict, ranking_descending: bool, excluded_criteria: int = 1, corr_coef: Union[Callable, List[Callable]] = weighted_spearman, precision: int = 6) -> list[tuple[tuple[int] | int, tuple[float] | float, float, np.ndarray]]:
>>>>>>> 8b0c35c2
    """
    The core idea behind this method is to iteratively exclude a specified number of criteria and evaluate the impact on the ranking of alternatives. 
    By systematically excluding different criteria and analyzing the resulting changes in the ranking, the function aims to identify which criteria significantly influence the final decision.

    Parameters
    ----------
    method : callable
        The evaluation function to be used for preference and ranking calculation.
        Should include `matrix`, `weights`, and `types` as one of the parameters to pass modified input data to the assessment process.

    call_kwargs : dict
        Dictionary with keyword arguments to be passed to the evaluation function.
        Should include `matrix`, `weights`, and `types` as one of the parameters to pass modified input data to the assessment process.

    ranking_descending: bool
        Flag determining the direction of alternatives ordering in ranking.
        By setting the flag to True, greater values will have better positions in the ranking.

    excluded_criteria: int, optional, default=1
        Number of criteria to be excluded in each iteration.

    corr_coef: callable | list, optional, default=pymcdm.correlations.weighted_spearman
        Function which will be used to check similarity of rankings while achieving compromise.
        If callable, then correlation calculated for given coefficient.
        If list of callables, then correlation calculated for multiple coefficients.

    precision: int, optional, default=6
        Precision for rounding the results.

    Returns
    -------
    list
        List of tuples containing information about the relevance identification process.
        Each tuple includes the excluded criteria indices, correlation coefficient values, distance calculated as the sum of the Euclidean distance between preferences, and the modified matrix.

    Examples
    --------
    ### Example 1: Identify relevant criteria in a custom matrix using TOPSIS method
    >>> matrix = np.array([
    ...    [4, 3, 5, 7],
    ...    [7, 4, 2, 4],
    ...    [9, 5, 7, 3],
    ...    [3, 5, 6, 3]
    ... ])
    >>> criteria_types = np.array([1, 1, -1, 1])
    >>> weights = equal_weights(matrix)
    >>> topsis = pm.TOPSIS(normalization_function=norm.vector_normalization)
    >>> call_kwargs = {
    ...     'matrix': matrix,
    ...     'weights': weights,
    ...     'types': criteria_types
    ... }
    >>> results = relevance_identification(topsis, call_kwargs, ranking_descending=True)
    >>> for r in results:
    ...     print(r)

    ### Example 2: Identify relevant criteria in using TOPSIS method and excluding 3 criteria in the problem
    >>> matrix = np.array([
    ...    [106.78,  6.75,  2.  , 220.  ,  6.  ,  1.  , 52.  , 455.5 ,  8.9 , 36.8 ],
    ...    [ 86.37,  7.12,  3.  , 400.  , 10.  ,  0.  , 20.  , 336.5 ,  7.2 , 29.8 ],
    ...    [104.85,  6.95, 60.  , 220.  ,  7.  ,  1.  , 60.  , 416.  ,  8.7 , 36.2 ],
    ...    [ 46.6 ,  6.04,  1.  , 220.  ,  3.  ,  0.  , 50.  , 277.  ,  3.9 , 16.  ],
    ...    [ 69.18,  7.05, 33.16, 220.  ,  8.  ,  0.  , 35.49, 364.79,  5.39, 33.71],
    ...    [ 66.48,  6.06, 26.32, 220.  ,  6.53,  0.  , 34.82, 304.02,  4.67, 27.07],
    ...    [ 74.48,  6.61, 48.25, 400.  ,  4.76,  1.  , 44.19, 349.45,  4.93, 28.89],
    ...    [ 73.67,  6.06, 19.54, 400.  ,  3.19,  0.  , 46.41, 354.65,  8.01, 21.09],
    ...    [100.58,  6.37, 39.27, 220.  ,  8.43,  1.  , 22.07, 449.42,  7.89, 17.62],
    ...    [ 94.81,  6.13, 50.58, 220.  ,  4.18,  1.  , 21.14, 450.88,  5.12, 17.3 ],
    ...    [ 48.93,  7.12, 21.48, 220.  ,  5.47,  1.  , 55.72, 454.71,  8.39, 19.16],
    ...    [ 74.75,  6.58,  7.08, 400.  ,  9.9 ,  1.  , 26.01, 455.17,  4.78, 18.44]
    ... ])
    >>> criteria_types = np.array([1, 1, -1, 1, -1, -1, 1, -1, -1, 1])
    >>> weights = equal_weights(matrix)
    >>> topsis = pm.TOPSIS(normalization_function=norm.vector_normalization)
    >>> call_kwargs = {
    ...     'matrix': matrix,
    ...     'weights': weights,
    ...     'types': criteria_types
    ... }
    >>> results = relevance_identification(topsis, call_kwargs, corr_coef=[pymcdm.correlations.rw, pymcdm.correlations.ws, pymcdm.correlations.rs], ranking_descending=True, excluded_criteria=3)
    >>> for r in results:
    ...     print(r)
    """
    
    Validator.is_callable(method)
    Validator.is_type_valid(excluded_criteria, int)
    Validator.is_positive_value(excluded_criteria)
    Validator.is_key_in_dict(['matrix', 'weights', 'types'], call_kwargs)
    Validator.is_type_in_dict_valid('matrix', call_kwargs, np.ndarray)
    initial_matrix = call_kwargs['matrix'].copy()
    Validator.is_dimension_valid(initial_matrix, 2, custom_message="'matrix' in 'call_kwargs' should be a 2D array'")

    if excluded_criteria > initial_matrix.shape[1]:
        raise ValueError('`excluded_criteria` should not exceed the number of columns in matrix')
    
    Validator.is_type_in_dict_valid('types', call_kwargs, np.ndarray)
    types = call_kwargs['types'].copy()

    Validator.is_dimension_valid(types, 1, custom_message="'types' in 'call_kwargs' should be a 1D vector'")
    call_kwargs['weights'] = equal_weights(initial_matrix)

    Validator.is_callable(corr_coef)
    if not isinstance(corr_coef, list):
        corr_coef = [corr_coef]

    results = []

    excluded = []
    for _ in range(excluded_criteria):
        # remove already excluded criteria
        new_matrix = np.delete(initial_matrix, excluded, axis=1)
        new_weights = equal_weights(new_matrix)
        new_types = np.delete(types, excluded, axis=0)

        # update call parameters
        call_kwargs['matrix'] = new_matrix
        call_kwargs['weights'] = new_weights
        call_kwargs['types'] = new_types 

        # calculate the initial evaluation
        try:
            ref_preferences = method(**call_kwargs)
            ref_ranking = pymcdm.helpers.rankdata(ref_preferences, ranking_descending)
        except Exception as err:
            raise ValueError(err)

        # index of minimum change
        min_change_idx = None
        min_distance = 1 * new_matrix.shape[0]

        temp_results = []
        for i in range(initial_matrix.shape[1]):
            if i in excluded:
                continue
            index = i - len([e_idx for e_idx in excluded if e_idx < i]) if any([i > e_idx for e_idx in excluded]) else i

            # modify input data
            modified_matrix = np.delete(new_matrix, index, axis=1)
            modified_weights = equal_weights(modified_matrix)
            modified_types = np.delete(new_types, index, axis=0)

            # update call parameters
            call_kwargs['matrix'] = modified_matrix
            call_kwargs['weights'] = modified_weights
            call_kwargs['types'] = modified_types 

            # calculate results
            new_preferences = method(**call_kwargs)
            new_ranking = pymcdm.helpers.rankdata(new_preferences, ranking_descending)
            corr_results = []
            for corr in corr_coef:
                corr_results.append(np.round(corr(ref_ranking, new_ranking), precision))
            distance = np.round(np.sum(np.sqrt((ref_preferences - new_preferences)**2)), precision)

            temp_results.append((tuple(excluded + [i]), *corr_results, distance, modified_matrix))

            # update minimum change index
            if distance < min_distance:
                min_distance = distance
                min_change_idx = index

        excluded.append(min_change_idx)
        results.append(temp_results[min_change_idx])

    return results<|MERGE_RESOLUTION|>--- conflicted
+++ resolved
@@ -8,12 +8,8 @@
 from ..validator import Validator
 from ..utils import memory_guard
 
-<<<<<<< HEAD
 @memory_guard
-def relevance_identification(method: callable, call_kwargs: dict, ranking_descending: bool, excluded_criteria: int = 1, corr_coef: Union[Callable, List[Callable]] = weighted_spearman, precision: int = 6):
-=======
 def relevance_identification(method: callable, call_kwargs: dict, ranking_descending: bool, excluded_criteria: int = 1, corr_coef: Union[Callable, List[Callable]] = weighted_spearman, precision: int = 6) -> list[tuple[tuple[int] | int, tuple[float] | float, float, np.ndarray]]:
->>>>>>> 8b0c35c2
     """
     The core idea behind this method is to iteratively exclude a specified number of criteria and evaluate the impact on the ranking of alternatives. 
     By systematically excluding different criteria and analyzing the resulting changes in the ranking, the function aims to identify which criteria significantly influence the final decision.
