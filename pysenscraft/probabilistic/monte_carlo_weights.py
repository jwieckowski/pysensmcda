# Copyright (C) 2024 Jakub Więckowski

import numpy as np
from ..criteria import random_distribution as dist
from ..validator import Validator
from ..utils import memory_guard

<<<<<<< HEAD
@memory_guard
def monte_carlo_weights(n: int, distribution: str, params: dict, num_samples: int =1000):
=======
def monte_carlo_weights(n: int, distribution: str = 'uniform', num_samples: int = 1000, params: dict | None = None) -> np.ndarray:
>>>>>>> 8b0c35c2
    """
    Generate criteria weights probabilistically using Monte Carlo simulation.

    Parameters
    ----------
    n : int
        Number of weights to generate.

    distribution : str
        Probability distribution for weight modification.
        Options: 'chisquare', 'laplace', 'normal', 'random', 'triangular', 'uniform'.

    params : dict
        Parameters for the chosen distribution. Check NumPy documentation for details.

    num_samples : int, optional, default=1000
        Number of samples to generate in the Monte Carlo simulation.

    Returns
    -------
    ndarray
        Array of modified criteria weights based on Monte Carlo simulation.

    Examples
    --------
    >>> n = 3
    >>> modified_weights = monte_carlo_weights(n, num_samples=1000, distribution='normal', params={'loc': 0.5, 'scale': 0.1})
    >>> print(modified_weights)
    """

    Validator.is_type_valid(n, int)
    Validator.is_type_valid(distribution, str)
    allowed_distributions = ['chisquare', 'laplace', 'normal', 'random', 'triangular', 'uniform']
    Validator.is_in_list(distribution, allowed_distributions)
    Validator.is_type_valid(num_samples, int)
    Validator.is_type_valid(params, dict)

    modified_weights = []

    for _ in range(num_samples):
        
        try:
            method = getattr(dist, f'{distribution}_distribution')
            weights = method(**params, size=n)
        except Exception as err:
            raise ValueError(err)

        modified_weights.append(weights)

    return np.array(modified_weights)<|MERGE_RESOLUTION|>--- conflicted
+++ resolved
@@ -5,12 +5,8 @@
 from ..validator import Validator
 from ..utils import memory_guard
 
-<<<<<<< HEAD
 @memory_guard
-def monte_carlo_weights(n: int, distribution: str, params: dict, num_samples: int =1000):
-=======
 def monte_carlo_weights(n: int, distribution: str = 'uniform', num_samples: int = 1000, params: dict | None = None) -> np.ndarray:
->>>>>>> 8b0c35c2
     """
     Generate criteria weights probabilistically using Monte Carlo simulation.
 
