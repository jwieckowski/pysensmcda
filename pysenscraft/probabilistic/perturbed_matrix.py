# Copyright (C) 2024 Jakub Więckowski

import numpy as np
from ..validator import Validator
from ..utils import memory_guard

<<<<<<< HEAD
@memory_guard
def perturbed_matrix(matrix: np.ndarray, simulations: int, precision: int = 6, perturbation_scale: float | np.ndarray = 0.1):
=======
def perturbed_matrix(matrix: np.ndarray, simulations: int, precision: int = 6, perturbation_scale: float | np.ndarray = 0.1) -> np.ndarray:
>>>>>>> 8b0c35c2
    """
    Generate perturbed decision matrices based on the given initial decision matrix using random perturbation based on uniform distribution.

    Parameters
    ----------
    matrix : ndarray
        2D array representing the initial decision matrix.

    simulations : int
        Number of perturbed decision matrix simulations to generate.

    precision : int, optional, default=6
        Precision for rounding the perturbed values from the decision matrix.

    perturbation_scale : float | np.ndarray, optional, default=0.1
        Scale for random perturbation added to each value from the decision matrix.
        If float, then all decision matrix is modeled with the same perturbation scale.
        If ndarray, then each criterion is modeled with a given perturbation scale.

    Returns
    -------
    ndarray
        A ndarray of simulations length with perturbed decision matrices based on the given initial decision matrix.

    Examples
    --------
    ### Example 1 - Run with default parameters
    >>> matrix = np.array([ [4, 3, 7], [1, 9, 6], [7, 5, 3] ])
    >>> simulations = 1000
    >>> results = perturbed_matrix(matrix, simulations)
    >>> for r in results:
    ...     print(r)

    ### Example 2 - Run with given precision and perturbation scale
    >>> matrix = np.array([ [4, 3, 7], [1, 9, 6], [7, 5, 3] ])
    >>> simulations = 500
    >>> precision = 3
    >>> perturbation_scale = 1
    >>> results = perturbed_matrix(matrix, simulations, precision, perturbation_scale)
    >>> for r in results:
    ...     print(r)

    ### Example 3 - Run with perturbation scale defined for each column
    >>> matrix = np.array([ [4, 3, 7], [1, 9, 6], [7, 5, 3] ])
    >>> simulations = 100
    >>> precision = 3
    >>> perturbation_scale = np.array([0.5, 1, 0.4])
    >>> results = perturbed_matrix(matrix, simulations, precision, perturbation_scale)
    >>> for r in results:
    ...     print(r)

    ### Example 4 - Run with 2D perturbation scale array
    >>> matrix = np.array([ [4, 3, 7], [1, 9, 6], [7, 5, 3] ])
    >>> simulations = 100
    >>> precision = 3
    >>> perturbation_scale = np.array([ [0.4, 0.5, 1], [0.7, 0.3, 1.2], [0.5, 0.1, 1.5] ])
    >>> results = perturbed_matrix(matrix, simulations, precision, perturbation_scale)
    >>> for r in results:
    ...     print(r)
    """

    Validator.is_type_valid(matrix, np.ndarray)
    Validator.is_dimension_valid(matrix, 2)
    Validator.is_type_valid(simulations, int)
    Validator.is_positive_value(simulations)
    Validator.is_type_valid(precision, int)
    Validator.is_positive_value(precision)
    Validator.is_type_valid(perturbation, (int, float, np.ndarray))

    if isinstance(perturbation_scale, (float, int)):
        perturbation_scale = np.full(matrix.shape[0], perturbation_scale)
    elif isinstance(perturbation_scale, np.ndarray):
        if perturbation_scale.ndim == 1:
            Validator.is_shape_equal(matrix.shape[1], perturbation_scale.shape[0], custom_message="Number of columns in 'matrix' and length of 'perturbation_scale' are different")
        elif perturbation_scale.ndim == 2:
            Validator.is_shape_equal(matrix.shape, perturbation_scale.shape, custom_message="Shapes of 'matrix' and 'perturbation_scale' are different")
            
    modified_matrices = []

    for _ in range(simulations):
        perturbation = np.random.uniform(-perturbation_scale, perturbation_scale, matrix.shape)
        modified_matrix = matrix + perturbation
        modified_matrices.append(list(np.round(modified_matrix, precision)))

    return np.array(modified_matrices)<|MERGE_RESOLUTION|>--- conflicted
+++ resolved
@@ -4,12 +4,8 @@
 from ..validator import Validator
 from ..utils import memory_guard
 
-<<<<<<< HEAD
 @memory_guard
-def perturbed_matrix(matrix: np.ndarray, simulations: int, precision: int = 6, perturbation_scale: float | np.ndarray = 0.1):
-=======
 def perturbed_matrix(matrix: np.ndarray, simulations: int, precision: int = 6, perturbation_scale: float | np.ndarray = 0.1) -> np.ndarray:
->>>>>>> 8b0c35c2
     """
     Generate perturbed decision matrices based on the given initial decision matrix using random perturbation based on uniform distribution.
 
