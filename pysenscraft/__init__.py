from . import utils
<<<<<<< HEAD
from . import validator
=======
from . import validation
from .calculate_preference import calculate_preference
>>>>>>> a335be07
<|MERGE_RESOLUTION|>--- conflicted
+++ resolved
@@ -1,7 +1,3 @@
 from . import utils
-<<<<<<< HEAD
-from . import validator
-=======
-from . import validation
-from .calculate_preference import calculate_preference
->>>>>>> a335be07
+from .validator import Validator
+from .calculate_preference import calculate_preference