<<<<<<< HEAD
# PySensMCDA
=======
[![github](https://img.shields.io/badge/github-repo-000.svg?logo=github&labelColor=gray&color=blue)](https://github.com/jwieckowski/pysenscraft)
[![DOI:10.1016/j.softx.2022.101271](http://img.shields.io/badge/DOI-10.1016/j.softx.2022.101271-0f81c2.svg)](https://doi.org/10.1016/j.softx.2022.101271)
[![Version](https://img.shields.io/pypi/v/pyfdm)](https://pypi.org/project/)

<!-- [![License](https://img.shields.io/github/license/nlesc/pyfdm)]() -->

## PySensCraft
>>>>>>> 09c992e3

PySensMCDA: Python Sensitivity Analysis Multi-Criteria Decision Analysis Package for Decision Support

`PySensCraft` is a comprehensive Python package tailored specifically for Multi-Criteria Decision Analysis (MCDA) sensitivity analysis. MCDA is a powerful tool used in decision-making processes to evaluate alternatives based on multiple conflicting criteria. `PySensCraft` empowers users to delve deeper into the robustness and reliability of their decision models by exploring the sensitivity of results to variations in input parameters.

In essence, this package offers tools for:

- Decision matrix sensitivity analysis
- Weights sensitivity analysis
- Ranking sensitivity analysis
- Perturbation generation
- Weights generation
- Visualizations of sensitivity analysis

## Installation

The package can be download using pip:

```Bash
pip install pysensmcda
```

## Testing

The modules performance can be verified with `pytest` library

```Bash
pip install pytest
pytest tests
```

## Citation

If you use `PySensCraft` in you work, please cite the following [publication](https://scholar.google.pl/):

> Citation

As BibTeX:

```
citation
```

## Modules and functionalities

<br/>

- ### Alternative:

| Name                    |  Reference   |
| ----------------------- | :----------: |
| Discrete modification   | [[0]](#ref0) |
| Percentage modification | [[0]](#ref0) |
| Range modification      | [[0]](#ref0) |
| Alternative removal     | [[0]](#ref0) |

<br/>

- ### Criteria:

| Name                                             |  Reference   |
| ------------------------------------------------ | :----------: |
| Random distribution - weights generation         |      -       |
| &nbsp;&nbsp;&nbsp;&nbsp; Chisquare distribution  |      -       |
| &nbsp;&nbsp;&nbsp;&nbsp; Laplace distribution    |      -       |
| &nbsp;&nbsp;&nbsp;&nbsp; Normal distribution     |      -       |
| &nbsp;&nbsp;&nbsp;&nbsp; Random distribution     |      -       |
| &nbsp;&nbsp;&nbsp;&nbsp; Triangular distribution |      -       |
| &nbsp;&nbsp;&nbsp;&nbsp; Uniform distribution    |      -       |
| Percentage modification                          | [[0]](#ref0) |
| Range modification                               | [[0]](#ref0) |
| Weights scenarios                                | [[0]](#ref0) |
| Cirteria identification                          | [[0]](#ref0) |
| Criteria removal                                 | [[0]](#ref0) |

<br/>

- ### Probabilistic:

| Name                           |  Reference   |
| ------------------------------ | :----------: |
| Monte carlo weights generation | [[0]](#ref0) |
| Perturbated matrix             | [[0]](#ref0) |
| Perturbated weights            | [[0]](#ref0) |

<br/>

- ### Ranking:

| Name               |  Reference   |
| ------------------ | :----------: |
| Ranking alteration | [[0]](#ref0) |
| Demotion           | [[0]](#ref0) |
| Promotion          | [[0]](#ref0) |
| Fuzzy ranking      | [[0]](#ref0) |

<br/>

- ### Compromise:

| Name                                         |  Reference   |
| -------------------------------------------- | :----------: |
| Borda                                        | [[0]](#ref0) |
| Improved Borda                               | [[0]](#ref0) |
| Dominance directed graph                     | [[0]](#ref0) |
| Half-quadratic compromise                    | [[0]](#ref0) |
| ICRA - Iterative Compromise Ranking Analysis | [[0]](#ref0) |
| Rank position method                         | [[0]](#ref0) |

<br/>

- ### Graphs:

| Name                             |
| -------------------------------- |
| Heatmap                          |
| Promotion-demotion ranking graph |
| Preference distribution          |
| Rankings distribution            |
| Values distribution              |
| Weights barplot                  |

## Usage example

<<<<<<< HEAD
### References

# Repozytorium do analizy wrażliwości

Do przemyślenia na pewno nazwa ale to najmniejszy problem, na samym końcu sie to zrobi

### Struktura biblioteki:

W folderze `pysensmcda` podfoldery z zakresem technik analizy wrażliwości:

- alternative (modyfikacje macierzy decyzyjnej)
- criteria (modyfikacje kryteriów)
- graphs (wizualizacje)
- ranking (z jedną funkcją do fuzzy rankingu)
- probabilistic (zamiast monte carlo i tam metody probabilistyczne)
- compromise (metody kompromisowe)

Oprócz podfolderów z metodami:

- validator.py (do walidowania danych wejściowych od użytkownika)
- utils.py (tutaj jakieś funkcje pomocnicze)
- wrappers.py (tu można by wrzucić dekoratory o ile będziemy korzystać, narazie w utils.py jest dekorator który zwraca memory error jeśli za dużo pamięci by miała zająć struktura danych)

Proponuje zrobić jupyterowe examples pokazujące wykorzystanie w praktyce każdą implementacje

Do każdej funkcjonalności muszą też być napisane testy jednostkowe

Zastanowić sie nad integracją z pymcdm na tą chwile do obliczeń na danych ostrych

# Pomysły na implementacje

- matrix
  - [ ] usuwanie alternatyw z macierzy
    - zasada działania:
      - funkcja usuwa z macierzy podane alternatywy i zwraca nowe macierze
    - parametry:
      - macierz decyzyjna
      - i dalej do przemyślenia bo można chcieć usunąć jedną, wiele, albo każdą po kolei
    - dane zwracane w postaci listy macierzy (?)
  - [ ] usuwanie kryteriów z macierzy
    - zasada działania:
      - funkcja usuwa kolejne kryteria z macierzy
    - parametry:
      - macierz decyzyjna
      - i dalej do przemyślenia bo można chcieć usunąć jedną, wiele, albo każdą po kolei
    - dane zwracane w postaci listy macierzy (?)
  - [ ] procentowa modyfikacja wartości w macierzy decyzyjnej
    - zasada działania:
      - funkcja modyfikuje wartości z macierzy decyzyjnej dla każdej alternatywy dla każdego kryterium osobno w oparciu o procentowe wartości
    - parametry:
      - macierz decyzyjna
      - modyfikacja procentowa (w postaci pojedynczej wartości - wtedy jednakowo dla wszystkich kryteriów dla danej alternatywy, w postaci listy - dla każdego kryterium osobna wartość)
      - kierunek modyfikacji
    - dane zwracane w postaci listy macierzy (?)
  - [ ] modyfikacja wartości w macierzy decyzyjnej na podstawie wartości dyskretnych
    - zasada działania:
      - funkcja modyfikuje wartości z macierzy decyzyjnej dla każdej alternatywy dla każdego kryterium osobno w oparciu o wartości dyskretne
    - parametry:
      - macierz decyzyjna
      - modyfikacja liczbowa (w postaci pojedynczej wartości - wtedy jednakowo dla wszystkich kryteriów dla danej alternatywy, w postaci listy - dla każdego kryterium osobna wartość)
    - dane zwracane w postaci listy macierzy (?)
  - [ ] modyfikacja wartości w macierzy decyzyjnej w zadanym przedziale
    - zasada działania:
      - funkcja modyfikuje wartości z macierzy decyzyjnej dla każdej alternatywy dla każdego kryterium osobno w oparciu o wartości z przedziału
    - parametry:
      - macierz decyzyjna
      - modyfikacja przedziałowa (w postaci pojedynczego przedziału - wtedy jednakowo dla wszystkich kryteriów dla danej alternatywy, w postaci listy przedziałów - dla każdego kryterium osobna wartość)
    - dane zwracane w postaci listy macierzy (?)
  - [ ] modyfikacja wartości tak by dała awans alternatyw na 1szą pozycję w rankingu
    - zasada działania:
      - funkcja szuka najmniejszej możliwej zmiany w każdym kryterium z osobna dla danej alternatywy, które powoduje awans na 1szą pozycję w rankingu
    - parametry:
      - macierz decyzyjna
      - wagi
      - typy kryteriów
      - metoda
    - Tu by była wymagana metoda mcda do obliczania
    - dane zwracane w postaci listy macierzy (?)
- criteria
  - [ ] generowanie możliwych wag z zadanym krokiem
    - zasada działania:
      - funkcja generuje wszystkie możliwe wektory wag
    - parametry:
      - krok generowania wag
      - ilość kryteriów
    - Tu by była wymagana metoda mcda do obliczania
    - dane zwracane w postaci listy wektorów wag (?)
  - [ ] modyfikacja wag w zadanym zakresie
    - zasada działania:
      - funkcja modyfikuje zadany wektor wag w podanym zakresie, przy zachowaniu sumowania sie do 1
    - parametry:
      - wektor wag
      - i dalej do przemyślenia bo można chcieć usunąć jedną, wiele, albo każdą po kolei
    - dane zwracane w postaci listy macierzy (?)
  - [ ] modyfikacja wag procentowo
    - zasada działania:
      - funkcja modyfikuje zadany wektor wag o podane procenty, przy zachowaniu sumowania sie do 1
    - parametry:
      - wektor wag
      - modyfikacja procentowa (w postaci pojedynczej wartości - wtedy jednakowo dla każdego kryterium po kolei, w postaci listy - dla każdego kryterium osobna wartość)
      - kierunek modyfikacji
    - dane zwracane w postaci listy macierzy (?)
  - [ ] Kiziu miał taki artykuł gdzie badał wrażliwość wyników na usuwanie kryteriów, to by też można było wrzucić
  - [ ] ECIA to co opowiadałeś
- ranking
  - [ ] fuzzy ranking z artykułu
- probabilistic
  - [ ] wagi z symulacji monte carlo
    - zasada działania:
      - funkcja generuje losowe wagi dla różnych rozkładów danych
    - parametry:
      - ilość kryteriów
      - rozkład
      - ilosć losowań, domyślnie może zwracać jeden wektor z opcja stworzenia więcej
    - dane zwracane w postaci listy macierzy (?)
  - [ ] wartości w macierzy z symulacji monte carlo
    - zasada działania:
      - funkcja generuje nowe macierze decyzyjne z wylosowanymi wartościami w miejsce danej alternatywy i kryterium (z jakiegoś podanego przedziału)
    - parametry:
      - macierz decyzyjna
      - przedział do losowania
      - ilosć losowań, domyślnie może zwracać jeden wektor z opcja stworzenia więcej
  - [ ] tu by można było zrobić jeszcze rozwinięcia tych dwóch metod, żeby od razu oceniać alternatywy przy pomocy wybranej metody mcda i może z tego dodatkowa flaga pozwalajace na obliczanie fuzzy rankingu
- compromise
  - [ ] icra
  - [ ] borda
  - [ ] copeland
- graphs (TODO)
  - tu by sie trzeba było zastanowić nad kilkoma wizualizacjami które by mogły być przydatne przy tych analizach
=======
- General usage examples see [`examples.ipynb`](./examples/examples.ipynb)
- Graphs submodule usage examples see [`graphs_examples.ipynb`](./examples/graphs_examples.ipynb)
- Literature example analysis see [`literature_example.ipynb`](./examples/literature_example.ipynb)

## Related work

Don't forget to check out these other amazing software packages!

- [PyFDM](https://pypi.org/project/pyfdm/): package with Fuzzy Decision Making (PyFDM) methods based on Triangular Fuzzy Numbers (TFN).
- [PyIFDM](https://pypi.org/project/pyifdm/): package to perform Multi-Criteria Decision Analysis in the Intuitionistic Fuzzy environment.
- [PyMCDM](https://pypi.org/project/pymcdm/): Python 3 library for solving multi-criteria decision-making (MCDM) problems.

### References
>>>>>>> 09c992e3
<|MERGE_RESOLUTION|>--- conflicted
+++ resolved
@@ -1,18 +1,12 @@
-<<<<<<< HEAD
-# PySensMCDA
-=======
 [![github](https://img.shields.io/badge/github-repo-000.svg?logo=github&labelColor=gray&color=blue)](https://github.com/jwieckowski/pysenscraft)
 [![DOI:10.1016/j.softx.2022.101271](http://img.shields.io/badge/DOI-10.1016/j.softx.2022.101271-0f81c2.svg)](https://doi.org/10.1016/j.softx.2022.101271)
 [![Version](https://img.shields.io/pypi/v/pyfdm)](https://pypi.org/project/)
 
 <!-- [![License](https://img.shields.io/github/license/nlesc/pyfdm)]() -->
 
-## PySensCraft
->>>>>>> 09c992e3
+## PySensMCDA
 
-PySensMCDA: Python Sensitivity Analysis Multi-Criteria Decision Analysis Package for Decision Support
-
-`PySensCraft` is a comprehensive Python package tailored specifically for Multi-Criteria Decision Analysis (MCDA) sensitivity analysis. MCDA is a powerful tool used in decision-making processes to evaluate alternatives based on multiple conflicting criteria. `PySensCraft` empowers users to delve deeper into the robustness and reliability of their decision models by exploring the sensitivity of results to variations in input parameters.
+`PySensMCDA` is a comprehensive Python package tailored specifically for Multi-Criteria Decision Analysis (MCDA) sensitivity analysis. MCDA is a powerful tool used in decision-making processes to evaluate alternatives based on multiple conflicting criteria. `PySensMCDA` empowers users to delve deeper into the robustness and reliability of their decision models by exploring the sensitivity of results to variations in input parameters.
 
 In essence, this package offers tools for:
 
@@ -42,7 +36,7 @@
 
 ## Citation
 
-If you use `PySensCraft` in you work, please cite the following [publication](https://scholar.google.pl/):
+If you use `PySensMCDA` in you work, please cite the following [publication](https://scholar.google.pl/):
 
 > Citation
 
@@ -133,137 +127,6 @@
 
 ## Usage example
 
-<<<<<<< HEAD
-### References
-
-# Repozytorium do analizy wrażliwości
-
-Do przemyślenia na pewno nazwa ale to najmniejszy problem, na samym końcu sie to zrobi
-
-### Struktura biblioteki:
-
-W folderze `pysensmcda` podfoldery z zakresem technik analizy wrażliwości:
-
-- alternative (modyfikacje macierzy decyzyjnej)
-- criteria (modyfikacje kryteriów)
-- graphs (wizualizacje)
-- ranking (z jedną funkcją do fuzzy rankingu)
-- probabilistic (zamiast monte carlo i tam metody probabilistyczne)
-- compromise (metody kompromisowe)
-
-Oprócz podfolderów z metodami:
-
-- validator.py (do walidowania danych wejściowych od użytkownika)
-- utils.py (tutaj jakieś funkcje pomocnicze)
-- wrappers.py (tu można by wrzucić dekoratory o ile będziemy korzystać, narazie w utils.py jest dekorator który zwraca memory error jeśli za dużo pamięci by miała zająć struktura danych)
-
-Proponuje zrobić jupyterowe examples pokazujące wykorzystanie w praktyce każdą implementacje
-
-Do każdej funkcjonalności muszą też być napisane testy jednostkowe
-
-Zastanowić sie nad integracją z pymcdm na tą chwile do obliczeń na danych ostrych
-
-# Pomysły na implementacje
-
-- matrix
-  - [ ] usuwanie alternatyw z macierzy
-    - zasada działania:
-      - funkcja usuwa z macierzy podane alternatywy i zwraca nowe macierze
-    - parametry:
-      - macierz decyzyjna
-      - i dalej do przemyślenia bo można chcieć usunąć jedną, wiele, albo każdą po kolei
-    - dane zwracane w postaci listy macierzy (?)
-  - [ ] usuwanie kryteriów z macierzy
-    - zasada działania:
-      - funkcja usuwa kolejne kryteria z macierzy
-    - parametry:
-      - macierz decyzyjna
-      - i dalej do przemyślenia bo można chcieć usunąć jedną, wiele, albo każdą po kolei
-    - dane zwracane w postaci listy macierzy (?)
-  - [ ] procentowa modyfikacja wartości w macierzy decyzyjnej
-    - zasada działania:
-      - funkcja modyfikuje wartości z macierzy decyzyjnej dla każdej alternatywy dla każdego kryterium osobno w oparciu o procentowe wartości
-    - parametry:
-      - macierz decyzyjna
-      - modyfikacja procentowa (w postaci pojedynczej wartości - wtedy jednakowo dla wszystkich kryteriów dla danej alternatywy, w postaci listy - dla każdego kryterium osobna wartość)
-      - kierunek modyfikacji
-    - dane zwracane w postaci listy macierzy (?)
-  - [ ] modyfikacja wartości w macierzy decyzyjnej na podstawie wartości dyskretnych
-    - zasada działania:
-      - funkcja modyfikuje wartości z macierzy decyzyjnej dla każdej alternatywy dla każdego kryterium osobno w oparciu o wartości dyskretne
-    - parametry:
-      - macierz decyzyjna
-      - modyfikacja liczbowa (w postaci pojedynczej wartości - wtedy jednakowo dla wszystkich kryteriów dla danej alternatywy, w postaci listy - dla każdego kryterium osobna wartość)
-    - dane zwracane w postaci listy macierzy (?)
-  - [ ] modyfikacja wartości w macierzy decyzyjnej w zadanym przedziale
-    - zasada działania:
-      - funkcja modyfikuje wartości z macierzy decyzyjnej dla każdej alternatywy dla każdego kryterium osobno w oparciu o wartości z przedziału
-    - parametry:
-      - macierz decyzyjna
-      - modyfikacja przedziałowa (w postaci pojedynczego przedziału - wtedy jednakowo dla wszystkich kryteriów dla danej alternatywy, w postaci listy przedziałów - dla każdego kryterium osobna wartość)
-    - dane zwracane w postaci listy macierzy (?)
-  - [ ] modyfikacja wartości tak by dała awans alternatyw na 1szą pozycję w rankingu
-    - zasada działania:
-      - funkcja szuka najmniejszej możliwej zmiany w każdym kryterium z osobna dla danej alternatywy, które powoduje awans na 1szą pozycję w rankingu
-    - parametry:
-      - macierz decyzyjna
-      - wagi
-      - typy kryteriów
-      - metoda
-    - Tu by była wymagana metoda mcda do obliczania
-    - dane zwracane w postaci listy macierzy (?)
-- criteria
-  - [ ] generowanie możliwych wag z zadanym krokiem
-    - zasada działania:
-      - funkcja generuje wszystkie możliwe wektory wag
-    - parametry:
-      - krok generowania wag
-      - ilość kryteriów
-    - Tu by była wymagana metoda mcda do obliczania
-    - dane zwracane w postaci listy wektorów wag (?)
-  - [ ] modyfikacja wag w zadanym zakresie
-    - zasada działania:
-      - funkcja modyfikuje zadany wektor wag w podanym zakresie, przy zachowaniu sumowania sie do 1
-    - parametry:
-      - wektor wag
-      - i dalej do przemyślenia bo można chcieć usunąć jedną, wiele, albo każdą po kolei
-    - dane zwracane w postaci listy macierzy (?)
-  - [ ] modyfikacja wag procentowo
-    - zasada działania:
-      - funkcja modyfikuje zadany wektor wag o podane procenty, przy zachowaniu sumowania sie do 1
-    - parametry:
-      - wektor wag
-      - modyfikacja procentowa (w postaci pojedynczej wartości - wtedy jednakowo dla każdego kryterium po kolei, w postaci listy - dla każdego kryterium osobna wartość)
-      - kierunek modyfikacji
-    - dane zwracane w postaci listy macierzy (?)
-  - [ ] Kiziu miał taki artykuł gdzie badał wrażliwość wyników na usuwanie kryteriów, to by też można było wrzucić
-  - [ ] ECIA to co opowiadałeś
-- ranking
-  - [ ] fuzzy ranking z artykułu
-- probabilistic
-  - [ ] wagi z symulacji monte carlo
-    - zasada działania:
-      - funkcja generuje losowe wagi dla różnych rozkładów danych
-    - parametry:
-      - ilość kryteriów
-      - rozkład
-      - ilosć losowań, domyślnie może zwracać jeden wektor z opcja stworzenia więcej
-    - dane zwracane w postaci listy macierzy (?)
-  - [ ] wartości w macierzy z symulacji monte carlo
-    - zasada działania:
-      - funkcja generuje nowe macierze decyzyjne z wylosowanymi wartościami w miejsce danej alternatywy i kryterium (z jakiegoś podanego przedziału)
-    - parametry:
-      - macierz decyzyjna
-      - przedział do losowania
-      - ilosć losowań, domyślnie może zwracać jeden wektor z opcja stworzenia więcej
-  - [ ] tu by można było zrobić jeszcze rozwinięcia tych dwóch metod, żeby od razu oceniać alternatywy przy pomocy wybranej metody mcda i może z tego dodatkowa flaga pozwalajace na obliczanie fuzzy rankingu
-- compromise
-  - [ ] icra
-  - [ ] borda
-  - [ ] copeland
-- graphs (TODO)
-  - tu by sie trzeba było zastanowić nad kilkoma wizualizacjami które by mogły być przydatne przy tych analizach
-=======
 - General usage examples see [`examples.ipynb`](./examples/examples.ipynb)
 - Graphs submodule usage examples see [`graphs_examples.ipynb`](./examples/graphs_examples.ipynb)
 - Literature example analysis see [`literature_example.ipynb`](./examples/literature_example.ipynb)
@@ -272,9 +135,9 @@
 
 Don't forget to check out these other amazing software packages!
 
+- [Make-Decision.it](http://make-decision.it/): Web application offering users a graphical interface for prototyping structural decision models
 - [PyFDM](https://pypi.org/project/pyfdm/): package with Fuzzy Decision Making (PyFDM) methods based on Triangular Fuzzy Numbers (TFN).
 - [PyIFDM](https://pypi.org/project/pyifdm/): package to perform Multi-Criteria Decision Analysis in the Intuitionistic Fuzzy environment.
 - [PyMCDM](https://pypi.org/project/pymcdm/): Python 3 library for solving multi-criteria decision-making (MCDM) problems.
 
-### References
->>>>>>> 09c992e3
+### References